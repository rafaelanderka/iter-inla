![Logo](figures/banner.gif)
<h1 align="center">
  <b>iter-inla</b>
  <br>
</h1>

<<<<<<< HEAD
<h4 align="center">A Python implementation of iterated INLA for state and parameter estimation with nonlinear SPDEs.</h4>
=======
<h4 align="center">A framework for state and parameter estimation in nonlinear dynamical systems using iterated INLA.</h4>
>>>>>>> e386f736
<br>

## Overview

<<<<<<< HEAD
This repository contains the accompanying implementation for '[Iterated INLA for State and Parameter Estimation in Nonlinear Dynamical Systems](https://arxiv.org/abs/2402.17036)'.
=======
This repository contains the accompanying implementation for the UAI paper "Iterated INLA for state and parameter estimation in nonlinear dynamical systems".
>>>>>>> e386f736

## Dependencies

- NumPy
- SciPy
- Matplotlib
- scikit-learn
- [scikit-sparse fork with Takahashi equations](https://github.com/rafaelanderka/scikit-sparse)
- [findiff fork with periodic boundary conditions](https://github.com/rafaelanderka/findiff)

# Installation

This Python module depends on the suite-sparse library, which can be installed with your package manager of choice. For example, with `conda` we can install suite-sparse via:

```
# Install suite-sparse with conda
conda install -c conda-forge suitesparse
```

We also need custom forks of the `scikit-sparse` and `findiff` packages, which can be installed via:
```
# Install scikit-sparse fork
git clone https://github.com/rafaelanderka/scikit-sparse.git
pip install ./scikit-sparse
```
and
```
# Install findiff fork
git clone https://github.com/rafaelanderka/findiff.git
pip install ./findiff
```

Finally, we can install `iter-inla` with 
```
# Install iter-inla
git clone https://github.com/rafaelanderka/iter-inla.git
pip install ./iter-inla
```

The module can then be imported in Python as `iinla`.

## Usage

<<<<<<< HEAD
To get started, please have a look at the `demos` directory, which provides examples with live preview plots.
=======
The `demos` directory provides practical examples of the framework with interactive animations.
Additionally, multiple benchmarking scripts are provided in the `benchmarks` directory.

## Citing
If you found this useful, please consider citing:

```
@article{anderka2024iterated,
  title={Iterated {INLA} for State and Parameter Estimation in Nonlinear Dynamical Systems},
  author={Anderka, Rafael and Deisenroth, Marc Peter and Takao, So},
  journal={Proceedings of the Fortieth Conference on Uncertainty in Artificial Intelligence},
  year={2024},
  publisher={PMLR}
}
```

## License
MIT
>>>>>>> e386f736
<|MERGE_RESOLUTION|>--- conflicted
+++ resolved
@@ -4,20 +4,12 @@
   <br>
 </h1>
 
-<<<<<<< HEAD
-<h4 align="center">A Python implementation of iterated INLA for state and parameter estimation with nonlinear SPDEs.</h4>
-=======
 <h4 align="center">A framework for state and parameter estimation in nonlinear dynamical systems using iterated INLA.</h4>
->>>>>>> e386f736
 <br>
 
 ## Overview
 
-<<<<<<< HEAD
-This repository contains the accompanying implementation for '[Iterated INLA for State and Parameter Estimation in Nonlinear Dynamical Systems](https://arxiv.org/abs/2402.17036)'.
-=======
-This repository contains the accompanying implementation for the UAI paper "Iterated INLA for state and parameter estimation in nonlinear dynamical systems".
->>>>>>> e386f736
+This repository contains the accompanying implementation for the UAI paper "[Iterated INLA for State and Parameter Estimation in Nonlinear Dynamical Systems](https://arxiv.org/abs/2402.17036)".
 
 ## Dependencies
 
@@ -61,13 +53,10 @@
 
 ## Usage
 
-<<<<<<< HEAD
 To get started, please have a look at the `demos` directory, which provides examples with live preview plots.
-=======
-The `demos` directory provides practical examples of the framework with interactive animations.
-Additionally, multiple benchmarking scripts are provided in the `benchmarks` directory.
 
 ## Citing
+
 If you found this useful, please consider citing:
 
 ```
@@ -81,5 +70,5 @@
 ```
 
 ## License
-MIT
->>>>>>> e386f736
+
+MIT